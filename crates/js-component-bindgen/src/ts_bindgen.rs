--- conflicted
+++ resolved
@@ -136,11 +136,7 @@
                     {
                         let import_specifier = resolve.id_of(*id).unwrap();
                         let (_, _, iface) = parse_world_key(&import_specifier).unwrap();
-<<<<<<< HEAD
-                        debug!("skipping imported interface [{}] feature gate due to feature gate visibility", iface);
-=======
                         debug!("skipping imported interface [{iface}] feature gate due to feature gate visibility");
->>>>>>> a038dac6
                         continue;
                     }
 
